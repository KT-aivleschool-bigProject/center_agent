--- conflicted
+++ resolved
@@ -184,7 +184,6 @@
 
     async def analyze_prompt(self, message: str) -> dict:
         """사용자 프롬프트를 분석하고 적절한 에이전트를 선택"""
-<<<<<<< HEAD
         # Heuristic override: strong PR/code signals -> force code
         msg = message or ""
         message_lower = msg.lower()
@@ -238,7 +237,6 @@
             print(f"[Manager] Decision(override): {decision} | message={message}")
             return decision
 
-=======
         # 보안 관련 키워드가 있으면 우선적으로 security agent 선택
         message_lower = message.lower()
         if any(word in message_lower for word in ["보안", "취약점", "취약성", "해킹", "공격", "vulnerability", "security", "분석해줘"]):
@@ -248,7 +246,6 @@
                 "confidence": 0.95,
             }
         
->>>>>>> f86cdd5f
         if not openai.api_key:
             decision = self._fallback_analysis(message)
             print(f"[Manager] Decision(fallback): {decision} | message={message}")
@@ -267,9 +264,6 @@
 
             result = response.choices[0].message.content
             try:
-<<<<<<< HEAD
-                parsed = json.loads(result)
-=======
                 parsed_result = json.loads(result)
                 # 보안 관련 키워드가 있는데 security가 선택되지 않았다면 강제로 security 선택
                 if any(word in message_lower for word in ["보안", "취약점", "분석해줘", "security"]) and parsed_result.get("selected_agent") != "security":
@@ -279,7 +273,6 @@
                         "confidence": 0.9,
                     }
                 return parsed_result
->>>>>>> f86cdd5f
             except:
                 parsed = self._fallback_analysis(message)
             print(f"[Manager] Decision(llm): {parsed} | message={message}")
@@ -344,7 +337,6 @@
             for k in ["함수", "클래스", "파일", "경로", "import", "def ", "class "]
         )
 
-<<<<<<< HEAD
         if pr_url or code_block or pr_keywords or review_keywords or find_code_keywords:
             return {
                 "selected_agent": "code",
@@ -389,17 +381,6 @@
                 "selected_agent": "code",
                 "reason": f"code score={score}",
                 "confidence": 0.9,
-=======
-        # 보안 관련 키워드를 먼저 체크 (우선순위 높음)
-        if any(
-            word in message_lower
-            for word in ["보안", "취약점", "취약성", "해킹", "공격", "vulnerability", "security", 
-                        "분석해줘", "검사해줘", "체크해줘", "sql", "injection", "xss"]
-        ):
-            return {
-                "selected_agent": "security",
-                "reason": "보안 분석 요청 감지",
-                "confidence": 0.9,
             }
         elif any(
             word in message_lower
@@ -409,11 +390,8 @@
                 "selected_agent": "code",
                 "reason": "코드 관련 요청 감지",
                 "confidence": 0.8,
->>>>>>> f86cdd5f
             }
-
-        # 이하 기존 규칙 유지
-        if doc_hit or any(
+        elif any(
             word in message_lower
             for word in ["검색", "찾아", "알려", "질문", "문서에서", "자료에서"]
         ):
@@ -739,10 +717,6 @@
         )
 
 
-<<<<<<< HEAD
-@app.post(
-    "/ai/rag/add-documents",
-=======
 @app.post("/upload",
     summary="파일 업로드",
     description="외부 마이크로서비스에서 프로젝트 파일을 업로드합니다.",
@@ -812,8 +786,77 @@
         raise HTTPException(status_code=500, detail=f"Analysis failed: {str(e)}")
 
 
-@app.post("/ai/rag/add-documents",
->>>>>>> f86cdd5f
+@app.post("/upload",
+    summary="파일 업로드",
+    description="외부 마이크로서비스에서 프로젝트 파일을 업로드합니다.",
+    tags=["File Upload"],
+)
+async def upload_file(file: UploadFile = File(...)):
+    """외부 마이크로서비스에서 프로젝트 파일 업로드"""
+    try:
+        logger.info(f"파일 업로드 요청 수신: {file.filename}")
+        
+        # ai-server/data/docs 디렉토리 생성
+        docs_dir = Path("data/docs")
+        docs_dir.mkdir(parents=True, exist_ok=True)
+        
+        # 파일 저장
+        file_path = docs_dir / file.filename
+        with open(file_path, "wb") as buffer:
+            shutil.copyfileobj(file.file, buffer)
+        
+        logger.info(f"파일 업로드 완료: {file.filename} -> {file_path}")
+        return {
+            "status": "success",
+            "message": "File uploaded successfully",
+            "filename": file.filename,
+            "file_path": str(file_path)
+        }
+    except Exception as e:
+        logger.error(f"파일 업로드 실패: {str(e)}")
+        raise HTTPException(status_code=500, detail=f"File upload failed: {str(e)}")
+
+
+@app.post("/analyze",
+    summary="프로젝트 첨부파일 분석",
+    description="업로드된 파일을 RAG 시스템에 분석 및 추가합니다.",
+    tags=["RAG Agent"],
+)
+async def analyze_project_attachment(request: ProjectAttachmentRequest):
+    """프로젝트 첨부파일 분석 및 RAG 시스템 추가"""
+    try:
+        logger.info(f"파일 분석 요청: 프로젝트 {request.projectId}, 파일 {request.fileId}")
+        
+        # 파일 경로 추출 (sasUrl에서 파일명만 추출)
+        filename = os.path.basename(request.sasUrl)
+        file_path = Path("data/docs") / filename
+        
+        if not file_path.exists():
+            logger.warning(f"파일이 존재하지 않음: {file_path}")
+            raise HTTPException(status_code=404, detail=f"File not found: {filename}")
+        
+        # RAG 에이전트에서 파일 처리
+        result = await rag_agent.process_new_document(
+            file_path=str(file_path), 
+            project_id=request.projectId,
+            file_id=request.fileId
+        )
+        
+        logger.info(f"파일 분석 완료: {filename}, 프로젝트: {request.projectId}")
+        
+        return ProjectAttachmentAutoCreated(
+            projectId=request.projectId,
+            fileId=request.fileId,
+            status="processed",
+            message="File successfully added to RAG system"
+        )
+    except Exception as e:
+        logger.error(f"파일 분석 실패: {str(e)}")
+        raise HTTPException(status_code=500, detail=f"Analysis failed: {str(e)}")
+
+
+@app.post(
+    "/ai/rag/add-documents",
     summary="RAG Agent에 새 문서를 추가합니다.",
     description="""
     RAG(Retrieval-Augmented Generation) 시스템에 문서 경로 목록을 제공하여
