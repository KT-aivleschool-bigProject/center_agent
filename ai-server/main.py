from fastapi import FastAPI, HTTPException
from fastapi.middleware.cors import CORSMiddleware
from pydantic import BaseModel
from contextlib import asynccontextmanager
from typing import List, Optional
from threading import Thread
import asyncio
import os
from dotenv import load_dotenv
import openai
import json

# 필요한 에이전트 클래스 임포트
from agents import CodeAgent
from agents.rag_agent import RAGAgent
from agents.security_agent import SecurityAgent
from agents.schedule.schedule_agent import ScheduleAgent
from agents.schedule.adapter.web_adapter import WebAdapter
from agents.schedule import slack_app

# 환경변수 로드
load_dotenv()

# OpenAI API 설정
openai.api_key = os.getenv("OPENAI_API_KEY")
if not openai.api_key:
    print(
        "⚠️  OpenAI API 키가 설정되지 않았습니다. .env 파일에 OPENAI_API_KEY를 설정해주세요."
    )

SLACK_BOT_TOKEN = os.getenv('SLACK_BOT_TOKEN') # Slack 봇 토큰 (xoxb- 로 시작)
SLACK_APP_TOKEN = os.getenv('SLACK_APP_TOKEN') # Slack 앱 토큰 (xapp- 로 시작, Socket Mode에 필요)
SIGNING_SECRET = os.getenv('SLACK_SIGNING_SECRET') # Slack 이벤트 서명 검증을 위한 시크릿

@asynccontextmanager
async def lifespan_slack_service(app: FastAPI):
    """FastAPI 서버 시작 시 Slack Agent를 백그라운드 스레드에서 실행"""   
    # 현재 파일 경로 기준으로 ai-server 디렉토리로 이동
    # ai_server_path = os.path.dirname(__file__)

    try:
        # Thread로 slack_app 실행
        if all([SLACK_BOT_TOKEN, SLACK_APP_TOKEN, SIGNING_SECRET]):
            slack_thread = Thread(target=slack_app.run_slack_bot, daemon=True)
            slack_thread.start()
            print("✅ Slack Agent를 백그라운드 스레드에서 실행했습니다.")
        else:
            print("ℹ️ Slack 토큰 미설정: Slack Agent는 시작하지 않습니다.")
    except Exception as e:
        print(f"❌ Slack Agent 실행 중 오류 발생: {e}")

    yield   # FastAPI 서버가 실행되는 동안 이 부분이 유지됩니다.

app = FastAPI(
    title="팀 에이전트 시스템 AI 서버",
    description="멀티 에이전트 기반 AI 처리 서버",
    version="1.0.0",
    lifespan=lifespan_slack_service,  # Slack Agent를 백그라운드에서 실행
)

# CORS 설정 (React 앱과 통신을 위해)
app.add_middleware(
    CORSMiddleware,
<<<<<<< HEAD
    allow_origins=["http://localhost:5173", "http://localhost:3000", "http://localhost:8002", "http://127.0.0.1:3000"],  # React 개발 서버
=======
    allow_origins=["http://localhost:5173", "http://localhost:5174", "http://localhost:3000", "http://localhost:8002"],  # React 개발 서버
>>>>>>> d17b4e8f
    allow_credentials=True,
    allow_methods=["*"],
    allow_headers=["*"],
    allow_origin_regex=r"https?://(localhost|127\.0\.0\.1):\d+",
)


# Pydantic 모델들
class ChatMessage(BaseModel):
    message: str
    user_id: Optional[str] = None
    channel_type: Optional[str] = "web" # 기본값은 'web'으로 설정
    channel_id: Optional[str] = "web"


class AgentResponse(BaseModel):
    message: str
    agent_type: str
    timestamp: str


class ChatResponse(BaseModel):
    response: str
    agents_used: List[str]
    processing_time: float


class SecurityAnalysisRequest(BaseModel):
    code: str
    language: Optional[str] = None
    metadata: Optional[dict] = None


class SecurityAnalysisResponse(BaseModel):
    language: str
    risk_score: float
    is_vulnerable: bool
    threshold: float
    findings: List[dict]
    proposed_fix: Optional[dict]


# 에이전트 클래스들
class ManagerAgent:
    def __init__(self):
        self.name = "Manager Agent"
        self.system_prompt = """당신은 팀 에이전트 시스템의 중앙 관리자입니다. 
사용자의 요청을 분석하고 적절한 전문 에이전트를 선택해야 합니다.

사용 가능한 에이전트:
1. Code Agent: 코드 리뷰, 버그 탐지, 코드 품질 개선, Git 관리
2. Security Agent: 코드 보안 취약점 분석, 정적 분석, 수정 제안
3. Document Agent: 문서 작성, 편집, 검색, API 문서 생성
4. Schedule Agent: 프로젝트 일정 관리, 마일스톤 추적, 팀원 작업량 분배
5. RAG Agent: 문서 검색 및 지식 기반 질문 답변

응답 형식:
{
    "selected_agent": "code|security|document|schedule|rag|general",
    "reason": "선택 이유",
    "confidence": 0.0-1.0
}"""

    async def analyze_prompt(self, message: str) -> dict:
        """사용자 프롬프트를 분석하고 적절한 에이전트를 선택"""
        if not openai.api_key:
            # API 키가 없을 때는 키워드 기반 분석
            return self._fallback_analysis(message)

        try:
            response = openai.chat.completions.create(
                model="gpt-4o-mini",
                messages=[
                    {"role": "system", "content": self.system_prompt},
                    {"role": "user", "content": f"다음 요청을 분석해주세요: {message}"},
                ],
                max_tokens=200,
                temperature=0.3,
            )

            result = response.choices[0].message.content
            try:
                return json.loads(result)
            except:
                return self._fallback_analysis(message)

        except Exception as e:
            print(f"Manager Agent 오류: {e}")
            return self._fallback_analysis(message)

    def _fallback_analysis(self, message: str) -> dict:
        """API 키가 없을 때 사용하는 키워드 기반 분석"""
        message_lower = message.lower()

        if any(
            word in message_lower
            for word in ["코드", "버그", "리뷰", "개발", "git", "repository"]
        ):
            return {
                "selected_agent": "code",
                "reason": "코드 관련 요청 감지",
                "confidence": 0.8,
            }
        elif any(
            word in message_lower
            for word in ["보안", "취약점", "취약성", "해킹", "공격", "vulnerability", "security"]
        ):
            return {
                "selected_agent": "security",
                "reason": "보안 분석 요청 감지",
                "confidence": 0.9,
            }
        elif any(
            word in message_lower
            for word in ["검색", "찾아", "알려", "질문", "답변", "문서에서", "자료에서"]
        ):
            return {
                "selected_agent": "rag",
                "reason": "문서 검색/질문 답변 요청 감지",
                "confidence": 0.8,
            }
        elif any(
            word in message_lower
            for word in ["문서", "작성", "편집", "api", "readme", "docs"]
        ):
            return {
                "selected_agent": "document",
                "reason": "문서 관련 요청 감지",
                "confidence": 0.8,
            }
        elif any(
            word in message_lower
            for word in ["일정", "스케줄", "마일스톤", "데드라인", "프로젝트"]
        ):
            return {
                "selected_agent": "schedule",
                "reason": "일정 관련 요청 감지",
                "confidence": 0.8,
            }
        else:
            return {
                "selected_agent": "general",
                "reason": "일반적인 대화",
                "confidence": 0.5,
            }


class DocumentAgent:
    def __init__(self):
        self.name = "Document Agent"
        self.system_prompt = """당신은 전문적인 문서 에이전트입니다. 
문서 작성, 편집, 검색, API 문서 생성 등을 담당합니다.

다음과 같은 작업을 수행할 수 있습니다:
- 기술 문서 작성 및 편집
- API 문서 생성 및 관리
- README 파일 작성 가이드
- 문서 검색 및 요약
- 마크다운 형식 문서 작성
- 사용자 매뉴얼 작성

항상 명확하고 구조화된 문서를 작성하도록 도와주세요."""

    async def process(self, message: str) -> str:
        """문서 관련 요청 처리"""
        if not openai.api_key:
            return f"문서 에이전트가 처리 중입니다: {message}\n\n문서 작성, 편집, 검색, API 문서 생성 등의 작업을 수행할 수 있습니다."

        try:
            response = openai.chat.completions.create(
                model="gpt-4o-mini",
                messages=[
                    {"role": "system", "content": self.system_prompt},
                    {"role": "user", "content": message},
                ],
                max_tokens=800,
                temperature=0.3,
            )

            return response.choices[0].message.content

        except Exception as e:
            print(f"Document Agent 오류: {e}")
            return f"문서 에이전트 처리 중 오류가 발생했습니다: {str(e)}"


# 에이전트 인스턴스 생성
manager_agent = ManagerAgent()
code_agent = CodeAgent()
document_agent = DocumentAgent()
security_agent = SecurityAgent()
web_schedule_agent = ScheduleAgent(channel="web")  # 웹 채널용 ScheduleAgent
rag_agent = RAGAgent()


# ================ FastAPI 엔드포인트 설정 ================ #
@app.get("/", tags=["Root"])
async def root():
    """
    서버의 루트 엔드포인트입니다.
    """
    return {"message": "팀 에이전트 시스템 AI 서버가 실행 중입니다."}


@app.get("/health", tags=["Monitoring"])
async def health_check():
    """
    서버의 상태를 확인합니다.
    """
    return {
        "status": "healthy",
        "agents": ["manager", "code", "document", "schedule", "rag"],
        "openai_configured": bool(openai.api_key),
    }


@app.post("/ai/process",
    response_model=ChatResponse,
    summary = "사용자 메시지를 처리하고 적절한 에이전트를 호출합니다.",
    description="""
    관리자 에이전트가 사용자 메시지를 분석하여 가장 적합한 전문 에이전트에게
    처리를 위임합니다.
    
    **요청 본문**:
    - `message`: 사용자의 채팅 메시지
    - `user_id`: 사용자 ID (선택사항)
    """,
    tags=["AI Agents"],
)
async def process_chat(chat_message: ChatMessage):
    """사용자 메시지를 처리하고 적절한 에이전트를 호출"""
    import time

    start_time = time.time()

    try:
        # 1. 관리자 에이전트가 프롬프트 분석
        analysis = await manager_agent.analyze_prompt(chat_message.message)

        # 2. 적절한 에이전트 호출
        agents_used = ["manager"]
        response = ""

        selected_agent = analysis.get("selected_agent", "general")

        if selected_agent == "code":
            response = await code_agent.process(chat_message.message)
            agents_used.append("code")
        elif selected_agent == "document":
            response = await document_agent.process(chat_message.message)
            agents_used.append("document")
        elif selected_agent == "schedule":
            # ScheduleAgent가 선택되면, 웹 어댑터를 생성하여 실행
            web_adapter = WebAdapter()
            user_id = chat_message.user_id if chat_message.user_id else "web_user"  # TODO: 실제 환경에서는 실제 사용자 ID를 사용해야 함
            channel_id = chat_message.channel_id if chat_message.channel_id else "web"
            
            # ScheduleAgent의 process 메서드 호출
            web_schedule_agent.process(
                message=chat_message.message,
                adapter=web_adapter, # WebAdapter 인스턴스 전달
                user_id=user_id,
                channel_id=channel_id
            )
            response = web_adapter.get_response() # WebAdapter에 저장된 응답 가져오기
            agents_used.append("schedule")
        elif selected_agent == "rag":
            response = await rag_agent.process(chat_message.message)
            agents_used.append("rag")
        else:
            # 일반적인 대화는 모든 에이전트의 도움을 받아 응답
            response = f"안녕하세요! '{chat_message.message}'에 대한 응답입니다.\n\n"
            response += "더 구체적인 요청을 해주시면 적절한 에이전트가 도움을 드릴 수 있습니다:\n"
            response += "• 코드 관련: '코드 리뷰를 해줘', '버그를 찾아줘'\n"
            response += "• 문서 검색: '프로젝트에 대해 알려줘', '사용법을 찾아줘'\n"
            response += "• 문서 작성: '문서를 작성해줘', 'API 문서를 만들어줘'\n"
            response += "• 일정 관리: '일정을 관리해줘', '마일스톤을 설정해줘'"

        processing_time = time.time() - start_time

        return ChatResponse(
            response=response,
            agents_used=agents_used,
            processing_time=round(processing_time, 2),
        )

    except Exception as e:
        raise HTTPException(
            status_code=500, detail=f"AI 처리 중 오류가 발생했습니다: {str(e)}"
        )


@app.post("/ai/agents/{agent_type}",
    summary="특정 에이전트를 직접 호출합니다.",
    description="""
    관리자 에이전트의 분석 없이 특정 전문 에이전트를 직접 호출합니다.
    에이전트 타입은 URL 경로에 포함됩니다.
    """,
    tags=["AI Agents"],
)
async def call_specific_agent(agent_type: str, chat_message: ChatMessage):
    """특정 에이전트를 직접 호출"""
    try:
        if agent_type == "code":
            response = await code_agent.process(chat_message.message)
        elif agent_type == "document":
            response = await document_agent.process(chat_message.message)
        elif agent_type == "schedule":
            # ScheduleAgent가 선택되면, 웹 어댑터를 생성하여 실행
            web_adapter = WebAdapter()
            user_id = chat_message.user_id if chat_message.user_id else "web_user" # TODO: 실제 환경에서는 실제 사용자 ID를 사용해야 함
            channel_id = chat_message.channel_id if chat_message.channel_id else "web"
            
            # ScheduleAgent의 process 메서드 호출
            web_schedule_agent.process(
                message=chat_message.message,
                adapter=web_adapter, # WebAdapter 인스턴스 전달
                user_id=user_id,
                channel_id=channel_id
            )
            response = await web_adapter.get_response() # WebAdapter에 저장된 응답 가져오기
        elif agent_type == "rag":
            response = await rag_agent.process(chat_message.message)
        elif agent_type == "security":
            # Security Agent는 코드 분석이므로 메시지를 코드로 간주
            analysis_request = {
                "code": chat_message.message,
                "metadata": {"threshold": 0.6}
            }
            result = security_agent.analyze(analysis_request)
            response = f"보안 분석 결과:\n"
            response += f"언어: {result['language']}\n"
            response += f"위험도: {result['risk_score']}%\n"
            response += f"취약성 여부: {'예' if result['is_vulnerable'] else '아니오'}\n"
            if result['findings']:
                response += f"발견된 문제: {len(result['findings'])}개\n"
            if result['proposed_fix']:
                response += f"수정 제안: {result['proposed_fix']['strategy']}"
        elif agent_type == "manager":
            analysis = await manager_agent.analyze_prompt(chat_message.message)
            response = (
                f"분석 결과: {json.dumps(analysis, ensure_ascii=False, indent=2)}"
            )
        else:
            raise HTTPException(
                status_code=404, detail=f"알 수 없는 에이전트 타입: {agent_type}"
            )

        return AgentResponse(
            message=response,
            agent_type=agent_type,
            timestamp=str(asyncio.get_event_loop().time()),
        )

    except Exception as e:
        raise HTTPException(
            status_code=500, detail=f"에이전트 호출 중 오류가 발생했습니다: {str(e)}"
        )


<<<<<<< HEAD
@app.post("/ai/rag/add-documents",
    summary="RAG Agent에 새 문서를 추가합니다.",
    description="""
    RAG(Retrieval-Augmented Generation) 시스템에 문서 경로 목록을 제공하여
    새로운 지식 기반을 구축합니다.
    """,
    tags=["RAG Agent"],
    )
=======
@app.post("/ai/security/analyze", response_model=SecurityAnalysisResponse)
async def analyze_security(request: SecurityAnalysisRequest):
    """코드 보안 분석 전용 엔드포인트"""
    try:
        # 요청 데이터 구성
        input_data = {
            "code": request.code,
            "language": request.language,
            "metadata": request.metadata or {"threshold": 0.6}
        }
        
        # Security Agent로 분석 실행
        result = security_agent.analyze(input_data)
        
        return SecurityAnalysisResponse(**result)
        
    except Exception as e:
        raise HTTPException(
            status_code=500, detail=f"보안 분석 중 오류가 발생했습니다: {str(e)}"
        )


@app.post("/ai/rag/add-documents")
>>>>>>> d17b4e8f
async def add_documents_to_rag(file_paths: List[str]):
    """RAG Agent에 새 문서 추가"""
    try:
        result = await rag_agent.add_documents(file_paths)
        return {"message": result}
    except Exception as e:
        raise HTTPException(
            status_code=500, detail=f"문서 추가 중 오류가 발생했습니다: {str(e)}"
        )


if __name__ == "__main__":
    import uvicorn

    uvicorn.run(app, host="0.0.0.0", port=8005)<|MERGE_RESOLUTION|>--- conflicted
+++ resolved
@@ -61,11 +61,7 @@
 # CORS 설정 (React 앱과 통신을 위해)
 app.add_middleware(
     CORSMiddleware,
-<<<<<<< HEAD
     allow_origins=["http://localhost:5173", "http://localhost:3000", "http://localhost:8002", "http://127.0.0.1:3000"],  # React 개발 서버
-=======
-    allow_origins=["http://localhost:5173", "http://localhost:5174", "http://localhost:3000", "http://localhost:8002"],  # React 개발 서버
->>>>>>> d17b4e8f
     allow_credentials=True,
     allow_methods=["*"],
     allow_headers=["*"],
@@ -426,16 +422,6 @@
         )
 
 
-<<<<<<< HEAD
-@app.post("/ai/rag/add-documents",
-    summary="RAG Agent에 새 문서를 추가합니다.",
-    description="""
-    RAG(Retrieval-Augmented Generation) 시스템에 문서 경로 목록을 제공하여
-    새로운 지식 기반을 구축합니다.
-    """,
-    tags=["RAG Agent"],
-    )
-=======
 @app.post("/ai/security/analyze", response_model=SecurityAnalysisResponse)
 async def analyze_security(request: SecurityAnalysisRequest):
     """코드 보안 분석 전용 엔드포인트"""
@@ -458,8 +444,14 @@
         )
 
 
-@app.post("/ai/rag/add-documents")
->>>>>>> d17b4e8f
+@app.post("/ai/rag/add-documents",
+    summary="RAG Agent에 새 문서를 추가합니다.",
+    description="""
+    RAG(Retrieval-Augmented Generation) 시스템에 문서 경로 목록을 제공하여
+    새로운 지식 기반을 구축합니다.
+    """,
+    tags=["RAG Agent"],
+    )
 async def add_documents_to_rag(file_paths: List[str]):
     """RAG Agent에 새 문서 추가"""
     try:
